--- conflicted
+++ resolved
@@ -9,15 +9,11 @@
 import eu.stratosphere.sopremo.type.MissingNode;
 import eu.stratosphere.util.reflect.ReflectUtil;
 
-<<<<<<< HEAD
 /**
  * A JsonNodeWrapper wraps a {@link IJsonNode} and adds some new functionality which
  * exceed the possibilities of {@link IJsonNode}s
  */
-public class JsonNodeWrapper extends JsonNode implements IJsonNode {
-=======
 public class JsonNodeWrapper extends AbstractJsonNode implements IJsonNode {
->>>>>>> a5270b45
 
 	/**
 	 * 
